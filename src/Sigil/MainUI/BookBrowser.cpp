/************************************************************************
**
**  Copyright (C) 2009, 2010, 2011  Strahinja Markovic  <strahinja.markovic@gmail.com>
**
**  This file is part of Sigil.
**
**  Sigil is free software: you can redistribute it and/or modify
**  it under the terms of the GNU General Public License as published by
**  the Free Software Foundation, either version 3 of the License, or
**  (at your option) any later version.
**
**  Sigil is distributed in the hope that it will be useful,
**  but WITHOUT ANY WARRANTY; without even the implied warranty of
**  MERCHANTABILITY or FITNESS FOR A PARTICULAR PURPOSE.  See the
**  GNU General Public License for more details.
**
**  You should have received a copy of the GNU General Public License
**  along with Sigil.  If not, see <http://www.gnu.org/licenses/>.
**
*************************************************************************/

#include <stdafx.h>
#include "BookBrowser.h"
#include "OPFModel.h"
#include "BookManipulation/Book.h"
#include "Misc/FilenameDelegate.h"
#include "Misc/Utility.h"
#include "ResourceObjects/HTMLResource.h"
#include "ResourceObjects/OPFResource.h"
#include "ResourceObjects/NCXResource.h"
#include "Importers/ImportHTML.h"
#include "BookManipulation/FolderKeeper.h"
#include "Qxt/qxtconfirmationmessage.h"
#include <QTreeView>

static const QString SETTINGS_GROUP = "bookbrowser";
static const QString OPF_NCX_EDIT_WARNING_KEY = SETTINGS_GROUP + "-opfncx-warning";
static const int COLUMN_INDENTATION = 10;


BookBrowser::BookBrowser( QWidget *parent )
    : 
    QDockWidget( tr( "Book Browser" ), parent ),
    m_Book( NULL ),
    m_TreeView( *new QTreeView( this ) ),
    m_OPFModel( *new OPFModel( this ) ),
    m_ContextMenu( *new QMenu( this ) ),
    m_SemanticsContextMenu( *new QMenu( this ) ),
    m_FontObfuscationContextMenu( *new QMenu( this ) ),
    m_GuideSemanticMapper( *new QSignalMapper( this ) ),
    m_LastContextMenuType( Resource::GenericResourceType )
{ 
    m_SemanticsContextMenu      .setTitle( tr( "Add Semantics"    ) );
    m_FontObfuscationContextMenu.setTitle( tr( "Font Obfuscation" ) );

    setWidget( &m_TreeView );
    setAllowedAreas( Qt::LeftDockWidgetArea | Qt::RightDockWidgetArea );

    ReadSettings();

    SetupTreeView();
    CreateContextMenuActions();
    ConnectSignalsToSlots();
}


BookBrowser::~BookBrowser()
{
    WriteSettings();
}


void BookBrowser::SetBook( QSharedPointer< Book > book )
{
    m_Book = book;
    m_OPFModel.SetBook( book );

    connect( this, SIGNAL( BookContentModified() ), m_Book.data(), SLOT( SetModified() ) );

    ExpandTextFolder();

    try
    {
        // Here we fake that the "first" HTML file has been double clicked
        // so that we have a default first tab opened.
        // An exception is thrown if there are no HTML files in the epub.
        EmitResourceActivated( m_OPFModel.GetFirstHTMLModelIndex() );
    }
    
    // No exception variable since we don't use it
    catch ( NoHTMLFiles& )
    {
       // Do nothing. No HTML files, no first file opened.
    }    
}


void BookBrowser::Refresh()
{
    int scroll_value = m_TreeView.verticalScrollBar()->value();
    m_OPFModel.Refresh();
    m_TreeView.verticalScrollBar()->setValue( scroll_value );
}


void BookBrowser::OpenUrlResource( const QUrl &url )
{
    const QString &filename = QFileInfo( url.path() ).fileName();

    try
    {
        Resource &resource = m_Book->GetFolderKeeper().GetResourceByFilename( filename );

        emit OpenResourceRequest( resource, false, url.fragment() );
    }

    catch ( const ResourceDoesNotExist& )
    {
        Utility::DisplayStdErrorDialog( 
            tr( "The file \"%1\" does not exist." )
            .arg( filename ) 
            );
    }       
}


void BookBrowser::EmitResourceActivated( const QModelIndex &index )
{
    QString identifier( m_OPFModel.itemFromIndex( index )->data().toString() );  

    if ( !identifier.isEmpty() )
    {
        Resource &resource = m_Book->GetFolderKeeper().GetResourceByIdentifier( identifier );

        if ( ShouldContinueOpeningResource( resource ) )

            emit ResourceActivated( resource );
    }
}


void BookBrowser::OpenContextMenu( const QPoint &point )
{
    if ( !SuccessfullySetupContextMenu( point ) )

        return;

    m_ContextMenu.exec( m_TreeView.viewport()->mapToGlobal( point ) );
    m_ContextMenu.clear();
    m_SemanticsContextMenu.clear();
}


QList <Resource *> BookBrowser::ValidSelectedResources()
{
    QList <Resource *> resources;

    if ( ValidSelectedItemCount() > 0 )
    {
        // selectedRows appears to sort by index already, despite selectedIndexes not being sorted
        // If sorting is required, try qsort(list) but override < to sort by index number
        QList <QModelIndex> list = m_TreeView.selectionModel()->selectedRows( 0 );

        foreach ( QModelIndex index, list )
        {
            QStandardItem *item = m_OPFModel.itemFromIndex( index );
            if ( item != NULL )
            {
                const QString &identifier = item->data().toString();
    
                Resource *resource = &m_Book->GetFolderKeeper().GetResourceByIdentifier( identifier );
                if ( resource != NULL )
                {
                    resources.append(resource);
                }
            }
        }
    }

    return resources;
}


int BookBrowser::ValidSelectedItemCount()
{
    QList <QModelIndex> list = m_TreeView.selectionModel()->selectedRows( 0 );
    int count = list.length();

    if ( count <= 1 )
    {
        return count;
    }

    Resource::ResourceType resource_type = Resource::HTMLResourceType;

    foreach ( QModelIndex index, list )
    {
        QStandardItem *item = m_OPFModel.itemFromIndex( index );
        const QString &identifier = item->data().toString();

        // If folder item included, multiple selection is invalid
        if ( identifier == NULL )
        {
            return -1;
        }

        Resource *resource = &m_Book->GetFolderKeeper().GetResourceByIdentifier( identifier );

        // If for some reason there is something with an identifier but no resource, fail
        if ( resource == NULL )
        {
            return -1;
        }

        // Check that multiple selection only contains items of the same type
        if ( index == list[0] )
        {
            resource_type = resource->Type();
        }
        else if ( resource_type != resource->Type() )
        {
            return -1;
        }
    }
    return count;
}


void BookBrowser::AddNew()
{
    if ( m_LastContextMenuType == Resource::HTMLResourceType )
    {
        AddNewHTML();
    }
    else if ( m_LastContextMenuType == Resource::CSSResourceType )
    {
        AddNewCSS();
    }
}


void BookBrowser::AddNewHTML()
{
    HTMLResource &new_resource = m_Book->CreateEmptyHTMLFile();
    Refresh();
    emit ResourceActivated( new_resource );
    emit BookContentModified();
    
}


void BookBrowser::AddNewCSS()
{
    CSSResource &new_resource = m_Book->CreateEmptyCSSFile();
    Refresh();
    emit ResourceActivated( new_resource );
    emit BookContentModified();
}


void BookBrowser::AddExisting()
{
    QStringList filepaths = QFileDialog::getOpenFileNames(  this, 
                                                            tr( "Add existing file(s)" ),
                                                            m_LastFolderOpen
                                                         );

    if ( filepaths.isEmpty() )

        return;

    m_LastFolderOpen = QFileInfo( filepaths.first() ).absolutePath();

    // We need to store the current metadata since the 
    // GetBook call will clear it.
    QHash< QString, QList< QVariant > > old_metadata = m_Book->GetMetadata();

    QStringList current_filenames = m_Book->GetFolderKeeper().GetAllFilenames();

    foreach( QString filepath, filepaths )
    {
        QString filename = QFileInfo( filepath ).fileName();

        if ( current_filenames.contains( filename ) )
        {
            QMessageBox::warning( this,
                                  tr( "Sigil" ),
                                  tr( "A file with the name \"%1\" already exists in the book." )
                                  .arg( filename )
                                );
            continue;
        }

        if ( TEXT_EXTENSIONS.contains( QFileInfo( filepath ).suffix().toLower() ) )
        {
            ImportHTML html_import( filepath );
            html_import.SetBook( m_Book, true );

            // Since we set the Book manually,
            // this call merely mutates our Book.
            html_import.GetBook();
        }

        else
        {
            // TODO: adding a CSS file should add the referenced fonts too
            m_Book->GetFolderKeeper().AddContentFileToFolder( filepath );
        }
    }

    m_Book->SetMetadata( old_metadata );

    emit BookContentModified();
    
    Refresh();
}


void BookBrowser::Rename()
{
    QList <Resource *> resources = ValidSelectedResources();

    if ( resources.isEmpty() )
    {
        return;
    }

    if ( resources.count() == 1 )
    { 
        // The actual renaming code is in OPFModel::ItemChangedHandler
        m_TreeView.edit( m_TreeView.currentIndex() );
    }
}


void BookBrowser::Remove()
{
    QList <Resource *> resources = ValidSelectedResources();

    if ( resources.isEmpty() )
    {
        return;
    }

    Resource::ResourceType resource_type = resources[0]->Type();

    if ( resource_type == Resource::OPFResourceType || 
         resource_type == Resource::NCXResourceType )
    {
        Utility::DisplayStdErrorDialog( 
            tr( "Neither the NCX nor the OPF can be removed." )
            );
        return;
    }
    else if ( resource_type == Resource::HTMLResourceType && resources.count() > 1 )
    {
        QMessageBox::StandardButton button_pressed;
        QString msg = resources.count() == 1 ? tr ( "Are you sure you want to delete the selected file?\n" ):
                                       tr ( "Are you sure you want to delete all the selected files?\n" );
        button_pressed = QMessageBox::warning(	this,
                                                tr( "Sigil" ), msg % tr( "This action cannot be reversed." ),
                                                QMessageBox::Ok | QMessageBox::Cancel
                                             );
    
        if ( button_pressed != QMessageBox::Ok )
        { 
            return;
        }
    }

    foreach ( Resource *resource, resources ) 
    {
        resource_type = resource->Type();

        if ( resource_type == Resource::HTMLResourceType && 
            m_Book->GetFolderKeeper().GetResourceTypeList< HTMLResource >().count() == 1 ) 
        {
            Utility::DisplayStdErrorDialog( 
                tr( "The last section cannot be removed.\n"
                    "There always has to be at least one." )
                );
        }
        else
        {
            resource->Delete();
        }
    }

    emit BookContentModified();

    Refresh();
}


void BookBrowser::SetCoverImage()
{
    ImageResource *image_resource = qobject_cast< ImageResource* >( GetCurrentResource() );
    Q_ASSERT( image_resource );

    emit CoverImageSet( *image_resource );
    emit BookContentModified();
}


void BookBrowser::AddGuideSemanticType( int type )
{
    QList <Resource *> resources = ValidSelectedResources();

    if ( resources.isEmpty() )
    {
        return;
    }

    foreach ( Resource *resource, resources )
    {
        HTMLResource *html_resource = qobject_cast< HTMLResource* >( resource );
        emit GuideSemanticTypeAdded( *html_resource, (GuideSemantics::GuideSemanticType) type );
    }
    emit BookContentModified();
}


void BookBrowser::Merge()
{
    QList <Resource *> resources = ValidSelectedResources();

    if ( resources.isEmpty() )
    {
        return;
    }

    QApplication::setOverrideCursor( Qt::WaitCursor );

    Resource *resource1 = resources.first();
    QModelIndex original_model_index = QModelIndex();

    // Make resource active to make it easier to remove/update later
    emit ResourceActivated( *resource1 );

    HTMLResource &html_resource1 = *qobject_cast< HTMLResource *>( resource1 );

    resources.removeFirst();
    if ( resources.isEmpty() )
    {
        original_model_index = m_OPFModel.GetModelItemIndex( *resource1, OPFModel::IndexChoice_Previous );
        m_Book->MergeWithPrevious( html_resource1 );
    }
    else
    {
        original_model_index = m_OPFModel.GetModelItemIndex( *resource1, OPFModel::IndexChoice_Current );
        foreach ( Resource *resource, resources )
        {
            if ( resource != NULL )
            {
                HTMLResource &html_resource2 = *qobject_cast< HTMLResource* >( resource );
                m_Book->Merge( html_resource1, html_resource2 );
            }
        }
    }

    // Remove the current tab (original resource) to force tab to reload data when opening the resource
    emit RemoveTabRequest();
    // Use the original index since the old resource seems to become invalid
    EmitResourceActivated( original_model_index );

<<<<<<< HEAD
=======
    HTMLResource &new_resource = m_Book->MergeWithPrevious( *html_resource );
>>>>>>> b97e140f
    Refresh();
    emit ResourceActivated( new_resource );

    QApplication::restoreOverrideCursor();
}



void BookBrowser::AdobesObfuscationMethod()
{
    FontResource *font_resource = qobject_cast< FontResource* >( GetCurrentResource() );
    Q_ASSERT( font_resource );

    QString current_algorithm = font_resource->GetObfuscationAlgorithm();

    if ( current_algorithm == IDPF_FONT_ALGO_ID || current_algorithm.isEmpty() )

        font_resource->SetObfuscationAlgorithm( ADOBE_FONT_ALGO_ID );

    else

        font_resource->SetObfuscationAlgorithm( "" );
}


void BookBrowser::IdpfsObfuscationMethod()
{
    FontResource *font_resource = qobject_cast< FontResource* >( GetCurrentResource() );
    Q_ASSERT( font_resource );

    QString current_algorithm = font_resource->GetObfuscationAlgorithm();

    if ( current_algorithm == ADOBE_FONT_ALGO_ID || current_algorithm.isEmpty() )

        font_resource->SetObfuscationAlgorithm( IDPF_FONT_ALGO_ID );

    else

        font_resource->SetObfuscationAlgorithm( "" );
}


bool BookBrowser::ShouldContinueOpeningResource( const Resource &resource )
{
    if ( resource.Type() != Resource::OPFResourceType &&
         resource.Type() != Resource::NCXResourceType )
    {
        return true;
    }

    QxtConfirmationMessage message( 
        QMessageBox::Information,
        tr( "Sigil" ),
        tr( "Editing the OPF and NCX files is for experts only!\n\nContinue?" ),
        tr( "Don't show again." ),
        QMessageBox::Ok | QMessageBox::Cancel, 
        this
        );

    message.setOverrideSettingsKey( OPF_NCX_EDIT_WARNING_KEY );
    message.setDefaultButton( QMessageBox::Cancel );

    return message.exec() == QMessageBox::Ok;
}


void BookBrowser::ExpandTextFolder()
{
    m_TreeView.expand( m_OPFModel.GetTextFolderModelIndex() );
}


void BookBrowser::ReadSettings()
{
    QSettings settings;
    settings.beginGroup( SETTINGS_GROUP );

    m_LastFolderOpen = settings.value( "lastfolderopen" ).toString();
}


void BookBrowser::WriteSettings()
{
    QSettings settings;
    settings.beginGroup( SETTINGS_GROUP );

    settings.setValue( "lastfolderopen", m_LastFolderOpen );
}


void BookBrowser::SetupTreeView()
{
    m_TreeView.setEditTriggers( QAbstractItemView::EditKeyPressed );
    m_TreeView.setSortingEnabled( false );
    m_TreeView.sortByColumn( -1 );
    m_TreeView.setUniformRowHeights( true );
    m_TreeView.setDragEnabled( true );
    m_TreeView.setAcceptDrops( false );
    m_TreeView.setDropIndicatorShown( true );
    m_TreeView.setDragDropMode( QAbstractItemView::InternalMove );
    m_TreeView.setContextMenuPolicy( Qt::CustomContextMenu );
    m_TreeView.setItemDelegate(new FilenameDelegate);
    m_TreeView.setSelectionMode( QAbstractItemView::ExtendedSelection );

    m_TreeView.setModel( &m_OPFModel ); 

    for ( int i = 1; i < m_OPFModel.columnCount(); ++i )
    {
        m_TreeView.hideColumn( i );
    }

    m_TreeView.setIndentation( COLUMN_INDENTATION );
    m_TreeView.setHeaderHidden( true );
}


void BookBrowser::CreateContextMenuActions()
{
    m_AddNewHTML              = new QAction( tr( "Add Blank Section" ),     this );
    m_AddNewCSS               = new QAction( tr( "Add Blank Stylesheet" ),  this );
    m_AddExisting             = new QAction( tr( "Add Existing Files..." ), this );
    m_Rename                  = new QAction( tr( "Rename" ),                this );
    m_Remove                  = new QAction( tr( "Remove" ),                this );
    m_CoverImage              = new QAction( tr( "Cover Image" ),           this );
    m_Merge                   = new QAction( tr( "Merge Selected" ),        this );
    m_MergeWithPrevious       = new QAction( tr( "Merge With Previous" ),   this );
    m_AdobesObfuscationMethod = new QAction( tr( "Use Adobe's Method" ),    this );
    m_IdpfsObfuscationMethod  = new QAction( tr( "Use IDPF's Method" ),     this );

    m_CoverImage             ->setCheckable( true );  
    m_AdobesObfuscationMethod->setCheckable( true ); 
    m_IdpfsObfuscationMethod ->setCheckable( true );

    m_Remove->setShortcut( QKeySequence::Delete );

    // Key handles merge with previous and merge selected
    m_Merge->setShortcut( QKeySequence( Qt::CTRL + Qt::ALT + Qt::Key_M ) );
    m_Merge->setToolTip( "Merges selected files in the book browser" );

    // Has to be added to the book browser itself as well
    // for the keyboard shortcut to work.
    addAction( m_Remove );    
    addAction( m_Merge );    

    CreateGuideSemanticActions();
}


void BookBrowser::CreateGuideSemanticActions()
{
    QAction *action = NULL;

    action = new QAction( tr( "Cover" ), this );
    action->setData( GuideSemantics::Cover );
    m_GuideSemanticMapper.setMapping( action, GuideSemantics::Cover );
    m_GuideSemanticActions.append( action );

    action = new QAction( tr( "Title Page" ), this );
    action->setData( GuideSemantics::TitlePage );
    m_GuideSemanticMapper.setMapping( action, GuideSemantics::TitlePage );
    m_GuideSemanticActions.append( action );

    action = new QAction( tr( "Table Of Contents" ), this );
    action->setData( GuideSemantics::TableOfContents );
    m_GuideSemanticMapper.setMapping( action, GuideSemantics::TableOfContents );
    m_GuideSemanticActions.append( action );

    action = new QAction( tr( "Index" ), this );
    action->setData( GuideSemantics::Index );
    m_GuideSemanticMapper.setMapping( action, GuideSemantics::Index );
    m_GuideSemanticActions.append( action );

    action = new QAction( tr( "Glossary" ), this );
    action->setData( GuideSemantics::Glossary );
    m_GuideSemanticMapper.setMapping( action, GuideSemantics::Glossary );
    m_GuideSemanticActions.append( action );

    action = new QAction( tr( "Acknowledgements" ), this );
    action->setData( GuideSemantics::Acknowledgements );
    m_GuideSemanticMapper.setMapping( action, GuideSemantics::Acknowledgements );
    m_GuideSemanticActions.append( action );

    action = new QAction( tr( "Bibliography" ), this );
    action->setData( GuideSemantics::Bibliography );
    m_GuideSemanticMapper.setMapping( action, GuideSemantics::Bibliography );
    m_GuideSemanticActions.append( action );

    action = new QAction( tr( "Colophon" ), this );
    action->setData( GuideSemantics::Colophon );
    m_GuideSemanticMapper.setMapping( action, GuideSemantics::Colophon );
    m_GuideSemanticActions.append( action );

    action = new QAction( tr( "CopyrightPage" ), this );
    action->setData( GuideSemantics::CopyrightPage );
    m_GuideSemanticMapper.setMapping( action, GuideSemantics::CopyrightPage );
    m_GuideSemanticActions.append( action );

    action = new QAction( tr( "Dedication" ), this );
    action->setData( GuideSemantics::Dedication );
    m_GuideSemanticMapper.setMapping( action, GuideSemantics::Dedication );
    m_GuideSemanticActions.append( action );

    action = new QAction( tr( "Epigraph" ), this );
    action->setData( GuideSemantics::Epigraph );
    m_GuideSemanticMapper.setMapping( action, GuideSemantics::Epigraph );
    m_GuideSemanticActions.append( action );

    action = new QAction( tr( "Foreword" ), this );
    action->setData( GuideSemantics::Foreword );
    m_GuideSemanticMapper.setMapping( action, GuideSemantics::Foreword );
    m_GuideSemanticActions.append( action );

    action = new QAction( tr( "List Of Illustrations" ), this );
    action->setData( GuideSemantics::ListOfIllustrations );
    m_GuideSemanticMapper.setMapping( action, GuideSemantics::ListOfIllustrations );
    m_GuideSemanticActions.append( action );

    action = new QAction( tr( "List Of Tables" ), this );
    action->setData( GuideSemantics::ListOfTables );
    m_GuideSemanticMapper.setMapping( action, GuideSemantics::ListOfTables );
    m_GuideSemanticActions.append( action );

    action = new QAction( tr( "Notes" ), this );
    action->setData( GuideSemantics::Notes );
    m_GuideSemanticMapper.setMapping( action, GuideSemantics::Notes );
    m_GuideSemanticActions.append( action );

    action = new QAction( tr( "Preface" ), this );
    action->setData( GuideSemantics::Preface );
    m_GuideSemanticMapper.setMapping( action, GuideSemantics::Preface );
    m_GuideSemanticActions.append( action );

    action = new QAction( tr( "Text" ), this );
    action->setData( GuideSemantics::Text );
    m_GuideSemanticMapper.setMapping( action, GuideSemantics::Text );
    m_GuideSemanticActions.append( action );

    foreach( QAction* action, m_GuideSemanticActions )
    {
        action->setCheckable( true );
    }
}


bool BookBrowser::SuccessfullySetupContextMenu( const QPoint &point )
{

    QModelIndex index = m_TreeView.indexAt( point );

    if ( !index.isValid() )

        return false;

    int item_count = ValidSelectedItemCount();

    if ( item_count < 1 )
    {
        return false;
    }

    m_ContextMenu.addAction( m_AddExisting );

    QStandardItem *item = m_OPFModel.itemFromIndex( index );
    Q_ASSERT( item );

    m_LastContextMenuType = m_OPFModel.GetResourceType( item );

    if ( m_LastContextMenuType == Resource::HTMLResourceType  )
    {
        m_ContextMenu.addAction( m_AddNewHTML );
    }
    else if ( m_LastContextMenuType == Resource::CSSResourceType )
    {
        m_ContextMenu.addAction( m_AddNewCSS );
    }

    Resource *resource = GetCurrentResource();

    // We just don't add the remove and rename
    // actions, but we do pop up the context menu.
    if ( !resource )

        return true; 

    m_ContextMenu.addSeparator();

    if ( m_LastContextMenuType != Resource::OPFResourceType &&
         m_LastContextMenuType != Resource::NCXResourceType )
    {
        m_ContextMenu.addAction( m_Remove );
        if ( item_count == 1 )
        {
            m_ContextMenu.addAction( m_Rename );
        }
        m_ContextMenu.addSeparator();
    }

    SetupResourceSpecificContextMenu( resource );    

    return true;
}


void BookBrowser::SetupResourceSpecificContextMenu( Resource *resource  )
{
    if ( resource->Type() == Resource::HTMLResourceType )
    
        AddMergeAction( resource ); 

    if ( resource->Type() == Resource::FontResourceType && ValidSelectedItemCount() == 1 )

        SetupFontObfuscationMenu( resource );

    SetupSemanticContextmenu( resource );
}


void BookBrowser::SetupSemanticContextmenu( Resource *resource )
{
    if ( resource->Type() != Resource::HTMLResourceType && 
         resource->Type() != Resource::ImageResourceType )
    {
        return;
    }
    
    if ( resource->Type() == Resource::HTMLResourceType )
    {
        SetupHTMLSemanticContextMenu( resource );
        m_ContextMenu.addMenu( &m_SemanticsContextMenu );
    }
    else // Resource::ImageResource
    {
        SetupImageSemanticContextMenu( resource );

        if ( ValidSelectedItemCount() == 1 )
        {
            m_ContextMenu.addMenu( &m_SemanticsContextMenu );
        }
    }
}


void BookBrowser::SetupHTMLSemanticContextMenu( Resource *resource )
{
    int item_count = ValidSelectedItemCount();
    
    foreach( QAction* action, m_GuideSemanticActions )
    {
        // Only 2 of the Semantic types can apply to multiple files in the Book
        if ( item_count == 1  || action->data() == GuideSemantics::Text  || action->data() == GuideSemantics::NoType )
        {
            m_SemanticsContextMenu.addAction( action );
        }
    }

    // Checkstate shown in menu won't be valid if items are of mixed states, but harmless
    SetHTMLSemanticActionCheckState( resource );    
}


void BookBrowser::SetupImageSemanticContextMenu( Resource *resource )
{
    m_SemanticsContextMenu.addAction( m_CoverImage );

    ImageResource *image_resource = qobject_cast< ImageResource* >( GetCurrentResource() );
    Q_ASSERT( image_resource );

    m_CoverImage->setChecked( false );

    if ( m_Book->GetOPF().IsCoverImage( *image_resource ) )

        m_CoverImage->setChecked( true );
}


void BookBrowser::SetHTMLSemanticActionCheckState( Resource *resource )
{
    if ( resource->Type() != Resource::HTMLResourceType )

        return;

    HTMLResource *html_resource = qobject_cast< HTMLResource* >( resource );
    Q_ASSERT( html_resource );

    foreach( QAction* action, m_GuideSemanticActions )
    {
        action->setChecked( false );
    }

    GuideSemantics::GuideSemanticType semantic_type = 
        m_Book->GetOPF().GetGuideSemanticTypeForResource( *html_resource );

    if ( semantic_type == GuideSemantics::NoType )

        return;

    foreach( QAction* action, m_GuideSemanticActions )
    {
        if ( action->data().toInt() == semantic_type )
        {
            action->setChecked( true );
            break;
        }
    }  
}


void BookBrowser::SetupFontObfuscationMenu( Resource *resource )
{
    m_FontObfuscationContextMenu.addAction( m_AdobesObfuscationMethod );    
    m_FontObfuscationContextMenu.addAction( m_IdpfsObfuscationMethod );    

    SetFontObfuscationActionCheckState( resource );

    m_ContextMenu.addMenu( &m_FontObfuscationContextMenu );
}


void BookBrowser::SetFontObfuscationActionCheckState( Resource *resource )
{
    if ( resource->Type() != Resource::FontResourceType )

        return;

    FontResource *font_resource = qobject_cast< FontResource* >( resource );
    Q_ASSERT( font_resource );

    QString algorithm = font_resource->GetObfuscationAlgorithm();

    m_AdobesObfuscationMethod->setChecked( algorithm == ADOBE_FONT_ALGO_ID );
    m_IdpfsObfuscationMethod ->setChecked( algorithm == IDPF_FONT_ALGO_ID  );
}


void BookBrowser::AddMergeAction( Resource *resource )
{
    HTMLResource *html_resource = qobject_cast< HTMLResource* >( resource );
    Q_ASSERT( html_resource );

    if ( ValidSelectedItemCount() == 1 )
    {
        // We can't add the action for the first file
        if ( m_Book->GetOPF().GetReadingOrder( *html_resource ) > 0 )
        {
            m_ContextMenu.addAction( m_MergeWithPrevious );    
        }
    }
    else
    {
        m_ContextMenu.addAction( m_Merge );
    }
}


void BookBrowser::ConnectSignalsToSlots()
{
    connect( &m_TreeView, SIGNAL( activated(             const QModelIndex& ) ),
             this,         SLOT(  EmitResourceActivated( const QModelIndex& ) ) );

    connect( &m_TreeView, SIGNAL( customContextMenuRequested( const QPoint& ) ),
             this,        SLOT(   OpenContextMenu(            const QPoint& ) ) );

    connect( m_AddNewHTML,              SIGNAL( triggered() ), this, SLOT( AddNewHTML()              ) );
    connect( m_AddNewCSS,               SIGNAL( triggered() ), this, SLOT( AddNewCSS()               ) );
    connect( m_AddExisting,             SIGNAL( triggered() ), this, SLOT( AddExisting()             ) );
    connect( m_Rename,                  SIGNAL( triggered() ), this, SLOT( Rename()                  ) );
    connect( m_Remove,                  SIGNAL( triggered() ), this, SLOT( Remove()                  ) );
    connect( m_CoverImage,              SIGNAL( triggered() ), this, SLOT( SetCoverImage()           ) );
    connect( m_Merge,                   SIGNAL( triggered() ), this, SLOT( Merge()                   ) );
    connect( m_MergeWithPrevious,       SIGNAL( triggered() ), this, SLOT( Merge()                   ) );

    connect( m_AdobesObfuscationMethod, SIGNAL( triggered() ), this, SLOT( AdobesObfuscationMethod() ) );
    connect( m_IdpfsObfuscationMethod,  SIGNAL( triggered() ), this, SLOT( IdpfsObfuscationMethod()  ) );

    foreach( QAction* action, m_GuideSemanticActions )
    {
        connect( action, SIGNAL( triggered() ), &m_GuideSemanticMapper, SLOT( map() ) );
    }

    connect( &m_GuideSemanticMapper, SIGNAL( mapped( int ) ), this, SLOT( AddGuideSemanticType( int ) ) );
}


Resource* BookBrowser::GetCurrentResource()
{
    QModelIndex index = m_TreeView.currentIndex();

    if ( !index.isValid() )

        return NULL;

    QStandardItem *item = m_OPFModel.itemFromIndex( index );
    Q_ASSERT( item );

    const QString &identifier = item->data().toString(); 
    return &m_Book->GetFolderKeeper().GetResourceByIdentifier( identifier );
}   
<|MERGE_RESOLUTION|>--- conflicted
+++ resolved
@@ -1,966 +1,960 @@
-/************************************************************************
-**
-**  Copyright (C) 2009, 2010, 2011  Strahinja Markovic  <strahinja.markovic@gmail.com>
-**
-**  This file is part of Sigil.
-**
-**  Sigil is free software: you can redistribute it and/or modify
-**  it under the terms of the GNU General Public License as published by
-**  the Free Software Foundation, either version 3 of the License, or
-**  (at your option) any later version.
-**
-**  Sigil is distributed in the hope that it will be useful,
-**  but WITHOUT ANY WARRANTY; without even the implied warranty of
-**  MERCHANTABILITY or FITNESS FOR A PARTICULAR PURPOSE.  See the
-**  GNU General Public License for more details.
-**
-**  You should have received a copy of the GNU General Public License
-**  along with Sigil.  If not, see <http://www.gnu.org/licenses/>.
-**
-*************************************************************************/
-
-#include <stdafx.h>
-#include "BookBrowser.h"
-#include "OPFModel.h"
-#include "BookManipulation/Book.h"
-#include "Misc/FilenameDelegate.h"
-#include "Misc/Utility.h"
-#include "ResourceObjects/HTMLResource.h"
-#include "ResourceObjects/OPFResource.h"
-#include "ResourceObjects/NCXResource.h"
-#include "Importers/ImportHTML.h"
-#include "BookManipulation/FolderKeeper.h"
-#include "Qxt/qxtconfirmationmessage.h"
-#include <QTreeView>
-
-static const QString SETTINGS_GROUP = "bookbrowser";
-static const QString OPF_NCX_EDIT_WARNING_KEY = SETTINGS_GROUP + "-opfncx-warning";
-static const int COLUMN_INDENTATION = 10;
-
-
-BookBrowser::BookBrowser( QWidget *parent )
-    : 
-    QDockWidget( tr( "Book Browser" ), parent ),
-    m_Book( NULL ),
-    m_TreeView( *new QTreeView( this ) ),
-    m_OPFModel( *new OPFModel( this ) ),
-    m_ContextMenu( *new QMenu( this ) ),
-    m_SemanticsContextMenu( *new QMenu( this ) ),
-    m_FontObfuscationContextMenu( *new QMenu( this ) ),
-    m_GuideSemanticMapper( *new QSignalMapper( this ) ),
-    m_LastContextMenuType( Resource::GenericResourceType )
-{ 
-    m_SemanticsContextMenu      .setTitle( tr( "Add Semantics"    ) );
-    m_FontObfuscationContextMenu.setTitle( tr( "Font Obfuscation" ) );
-
-    setWidget( &m_TreeView );
-    setAllowedAreas( Qt::LeftDockWidgetArea | Qt::RightDockWidgetArea );
-
-    ReadSettings();
-
-    SetupTreeView();
-    CreateContextMenuActions();
-    ConnectSignalsToSlots();
-}
-
-
-BookBrowser::~BookBrowser()
-{
-    WriteSettings();
-}
-
-
-void BookBrowser::SetBook( QSharedPointer< Book > book )
-{
-    m_Book = book;
-    m_OPFModel.SetBook( book );
-
-    connect( this, SIGNAL( BookContentModified() ), m_Book.data(), SLOT( SetModified() ) );
-
-    ExpandTextFolder();
-
-    try
-    {
-        // Here we fake that the "first" HTML file has been double clicked
-        // so that we have a default first tab opened.
-        // An exception is thrown if there are no HTML files in the epub.
-        EmitResourceActivated( m_OPFModel.GetFirstHTMLModelIndex() );
-    }
-    
-    // No exception variable since we don't use it
-    catch ( NoHTMLFiles& )
-    {
-       // Do nothing. No HTML files, no first file opened.
-    }    
-}
-
-
-void BookBrowser::Refresh()
-{
-    int scroll_value = m_TreeView.verticalScrollBar()->value();
-    m_OPFModel.Refresh();
-    m_TreeView.verticalScrollBar()->setValue( scroll_value );
-}
-
-
-void BookBrowser::OpenUrlResource( const QUrl &url )
-{
-    const QString &filename = QFileInfo( url.path() ).fileName();
-
-    try
-    {
-        Resource &resource = m_Book->GetFolderKeeper().GetResourceByFilename( filename );
-
-        emit OpenResourceRequest( resource, false, url.fragment() );
-    }
-
-    catch ( const ResourceDoesNotExist& )
-    {
-        Utility::DisplayStdErrorDialog( 
-            tr( "The file \"%1\" does not exist." )
-            .arg( filename ) 
-            );
-    }       
-}
-
-
-void BookBrowser::EmitResourceActivated( const QModelIndex &index )
-{
-    QString identifier( m_OPFModel.itemFromIndex( index )->data().toString() );  
-
-    if ( !identifier.isEmpty() )
-    {
-        Resource &resource = m_Book->GetFolderKeeper().GetResourceByIdentifier( identifier );
-
-        if ( ShouldContinueOpeningResource( resource ) )
-
-            emit ResourceActivated( resource );
-    }
-}
-
-
-void BookBrowser::OpenContextMenu( const QPoint &point )
-{
-    if ( !SuccessfullySetupContextMenu( point ) )
-
-        return;
-
-    m_ContextMenu.exec( m_TreeView.viewport()->mapToGlobal( point ) );
-    m_ContextMenu.clear();
-    m_SemanticsContextMenu.clear();
-}
-
-
-QList <Resource *> BookBrowser::ValidSelectedResources()
-{
-    QList <Resource *> resources;
-
-    if ( ValidSelectedItemCount() > 0 )
-    {
-        // selectedRows appears to sort by index already, despite selectedIndexes not being sorted
-        // If sorting is required, try qsort(list) but override < to sort by index number
-        QList <QModelIndex> list = m_TreeView.selectionModel()->selectedRows( 0 );
-
-        foreach ( QModelIndex index, list )
-        {
-            QStandardItem *item = m_OPFModel.itemFromIndex( index );
-            if ( item != NULL )
-            {
-                const QString &identifier = item->data().toString();
-    
-                Resource *resource = &m_Book->GetFolderKeeper().GetResourceByIdentifier( identifier );
-                if ( resource != NULL )
-                {
-                    resources.append(resource);
-                }
-            }
-        }
-    }
-
-    return resources;
-}
-
-
-int BookBrowser::ValidSelectedItemCount()
-{
-    QList <QModelIndex> list = m_TreeView.selectionModel()->selectedRows( 0 );
-    int count = list.length();
-
-    if ( count <= 1 )
-    {
-        return count;
-    }
-
-    Resource::ResourceType resource_type = Resource::HTMLResourceType;
-
-    foreach ( QModelIndex index, list )
-    {
-        QStandardItem *item = m_OPFModel.itemFromIndex( index );
-        const QString &identifier = item->data().toString();
-
-        // If folder item included, multiple selection is invalid
-        if ( identifier == NULL )
-        {
-            return -1;
-        }
-
-        Resource *resource = &m_Book->GetFolderKeeper().GetResourceByIdentifier( identifier );
-
-        // If for some reason there is something with an identifier but no resource, fail
-        if ( resource == NULL )
-        {
-            return -1;
-        }
-
-        // Check that multiple selection only contains items of the same type
-        if ( index == list[0] )
-        {
-            resource_type = resource->Type();
-        }
-        else if ( resource_type != resource->Type() )
-        {
-            return -1;
-        }
-    }
-    return count;
-}
-
-
-void BookBrowser::AddNew()
-{
-    if ( m_LastContextMenuType == Resource::HTMLResourceType )
-    {
-        AddNewHTML();
-    }
-    else if ( m_LastContextMenuType == Resource::CSSResourceType )
-    {
-        AddNewCSS();
-    }
-}
-
-
-void BookBrowser::AddNewHTML()
-{
-    HTMLResource &new_resource = m_Book->CreateEmptyHTMLFile();
-    Refresh();
-    emit ResourceActivated( new_resource );
-    emit BookContentModified();
-    
-}
-
-
-void BookBrowser::AddNewCSS()
-{
-    CSSResource &new_resource = m_Book->CreateEmptyCSSFile();
-    Refresh();
-    emit ResourceActivated( new_resource );
-    emit BookContentModified();
-}
-
-
-void BookBrowser::AddExisting()
-{
-    QStringList filepaths = QFileDialog::getOpenFileNames(  this, 
-                                                            tr( "Add existing file(s)" ),
-                                                            m_LastFolderOpen
-                                                         );
-
-    if ( filepaths.isEmpty() )
-
-        return;
-
-    m_LastFolderOpen = QFileInfo( filepaths.first() ).absolutePath();
-
-    // We need to store the current metadata since the 
-    // GetBook call will clear it.
-    QHash< QString, QList< QVariant > > old_metadata = m_Book->GetMetadata();
-
-    QStringList current_filenames = m_Book->GetFolderKeeper().GetAllFilenames();
-
-    foreach( QString filepath, filepaths )
-    {
-        QString filename = QFileInfo( filepath ).fileName();
-
-        if ( current_filenames.contains( filename ) )
-        {
-            QMessageBox::warning( this,
-                                  tr( "Sigil" ),
-                                  tr( "A file with the name \"%1\" already exists in the book." )
-                                  .arg( filename )
-                                );
-            continue;
-        }
-
-        if ( TEXT_EXTENSIONS.contains( QFileInfo( filepath ).suffix().toLower() ) )
-        {
-            ImportHTML html_import( filepath );
-            html_import.SetBook( m_Book, true );
-
-            // Since we set the Book manually,
-            // this call merely mutates our Book.
-            html_import.GetBook();
-        }
-
-        else
-        {
-            // TODO: adding a CSS file should add the referenced fonts too
-            m_Book->GetFolderKeeper().AddContentFileToFolder( filepath );
-        }
-    }
-
-    m_Book->SetMetadata( old_metadata );
-
-    emit BookContentModified();
-    
-    Refresh();
-}
-
-
-void BookBrowser::Rename()
-{
-    QList <Resource *> resources = ValidSelectedResources();
-
-    if ( resources.isEmpty() )
-    {
-        return;
-    }
-
-    if ( resources.count() == 1 )
-    { 
-        // The actual renaming code is in OPFModel::ItemChangedHandler
-        m_TreeView.edit( m_TreeView.currentIndex() );
-    }
-}
-
-
-void BookBrowser::Remove()
-{
-    QList <Resource *> resources = ValidSelectedResources();
-
-    if ( resources.isEmpty() )
-    {
-        return;
-    }
-
-    Resource::ResourceType resource_type = resources[0]->Type();
-
-    if ( resource_type == Resource::OPFResourceType || 
-         resource_type == Resource::NCXResourceType )
-    {
-        Utility::DisplayStdErrorDialog( 
-            tr( "Neither the NCX nor the OPF can be removed." )
-            );
-        return;
-    }
-    else if ( resource_type == Resource::HTMLResourceType && resources.count() > 1 )
-    {
-        QMessageBox::StandardButton button_pressed;
-        QString msg = resources.count() == 1 ? tr ( "Are you sure you want to delete the selected file?\n" ):
-                                       tr ( "Are you sure you want to delete all the selected files?\n" );
-        button_pressed = QMessageBox::warning(	this,
-                                                tr( "Sigil" ), msg % tr( "This action cannot be reversed." ),
-                                                QMessageBox::Ok | QMessageBox::Cancel
-                                             );
-    
-        if ( button_pressed != QMessageBox::Ok )
-        { 
-            return;
-        }
-    }
-
-    foreach ( Resource *resource, resources ) 
-    {
-        resource_type = resource->Type();
-
-        if ( resource_type == Resource::HTMLResourceType && 
-            m_Book->GetFolderKeeper().GetResourceTypeList< HTMLResource >().count() == 1 ) 
-        {
-            Utility::DisplayStdErrorDialog( 
-                tr( "The last section cannot be removed.\n"
-                    "There always has to be at least one." )
-                );
-        }
-        else
-        {
-            resource->Delete();
-        }
-    }
-
-    emit BookContentModified();
-
-    Refresh();
-}
-
-
-void BookBrowser::SetCoverImage()
-{
-    ImageResource *image_resource = qobject_cast< ImageResource* >( GetCurrentResource() );
-    Q_ASSERT( image_resource );
-
-    emit CoverImageSet( *image_resource );
-    emit BookContentModified();
-}
-
-
-void BookBrowser::AddGuideSemanticType( int type )
-{
-    QList <Resource *> resources = ValidSelectedResources();
-
-    if ( resources.isEmpty() )
-    {
-        return;
-    }
-
-    foreach ( Resource *resource, resources )
-    {
-        HTMLResource *html_resource = qobject_cast< HTMLResource* >( resource );
-        emit GuideSemanticTypeAdded( *html_resource, (GuideSemantics::GuideSemanticType) type );
-    }
-    emit BookContentModified();
-}
-
-
-void BookBrowser::Merge()
-{
-    QList <Resource *> resources = ValidSelectedResources();
-
-    if ( resources.isEmpty() )
-    {
-        return;
-    }
-
-    QApplication::setOverrideCursor( Qt::WaitCursor );
-
-    Resource *resource1 = resources.first();
-    QModelIndex original_model_index = QModelIndex();
-
-    // Make resource active to make it easier to remove/update later
-    emit ResourceActivated( *resource1 );
-
-    HTMLResource &html_resource1 = *qobject_cast< HTMLResource *>( resource1 );
-
-    resources.removeFirst();
-    if ( resources.isEmpty() )
-    {
-        original_model_index = m_OPFModel.GetModelItemIndex( *resource1, OPFModel::IndexChoice_Previous );
-        m_Book->MergeWithPrevious( html_resource1 );
-    }
-    else
-    {
-        original_model_index = m_OPFModel.GetModelItemIndex( *resource1, OPFModel::IndexChoice_Current );
-        foreach ( Resource *resource, resources )
-        {
-            if ( resource != NULL )
-            {
-                HTMLResource &html_resource2 = *qobject_cast< HTMLResource* >( resource );
-                m_Book->Merge( html_resource1, html_resource2 );
-            }
-        }
-    }
-
-    // Remove the current tab (original resource) to force tab to reload data when opening the resource
-    emit RemoveTabRequest();
-    // Use the original index since the old resource seems to become invalid
-    EmitResourceActivated( original_model_index );
-
-<<<<<<< HEAD
-=======
-    HTMLResource &new_resource = m_Book->MergeWithPrevious( *html_resource );
->>>>>>> b97e140f
-    Refresh();
-    emit ResourceActivated( new_resource );
-
-    QApplication::restoreOverrideCursor();
-}
-
-
-
-void BookBrowser::AdobesObfuscationMethod()
-{
-    FontResource *font_resource = qobject_cast< FontResource* >( GetCurrentResource() );
-    Q_ASSERT( font_resource );
-
-    QString current_algorithm = font_resource->GetObfuscationAlgorithm();
-
-    if ( current_algorithm == IDPF_FONT_ALGO_ID || current_algorithm.isEmpty() )
-
-        font_resource->SetObfuscationAlgorithm( ADOBE_FONT_ALGO_ID );
-
-    else
-
-        font_resource->SetObfuscationAlgorithm( "" );
-}
-
-
-void BookBrowser::IdpfsObfuscationMethod()
-{
-    FontResource *font_resource = qobject_cast< FontResource* >( GetCurrentResource() );
-    Q_ASSERT( font_resource );
-
-    QString current_algorithm = font_resource->GetObfuscationAlgorithm();
-
-    if ( current_algorithm == ADOBE_FONT_ALGO_ID || current_algorithm.isEmpty() )
-
-        font_resource->SetObfuscationAlgorithm( IDPF_FONT_ALGO_ID );
-
-    else
-
-        font_resource->SetObfuscationAlgorithm( "" );
-}
-
-
-bool BookBrowser::ShouldContinueOpeningResource( const Resource &resource )
-{
-    if ( resource.Type() != Resource::OPFResourceType &&
-         resource.Type() != Resource::NCXResourceType )
-    {
-        return true;
-    }
-
-    QxtConfirmationMessage message( 
-        QMessageBox::Information,
-        tr( "Sigil" ),
-        tr( "Editing the OPF and NCX files is for experts only!\n\nContinue?" ),
-        tr( "Don't show again." ),
-        QMessageBox::Ok | QMessageBox::Cancel, 
-        this
-        );
-
-    message.setOverrideSettingsKey( OPF_NCX_EDIT_WARNING_KEY );
-    message.setDefaultButton( QMessageBox::Cancel );
-
-    return message.exec() == QMessageBox::Ok;
-}
-
-
-void BookBrowser::ExpandTextFolder()
-{
-    m_TreeView.expand( m_OPFModel.GetTextFolderModelIndex() );
-}
-
-
-void BookBrowser::ReadSettings()
-{
-    QSettings settings;
-    settings.beginGroup( SETTINGS_GROUP );
-
-    m_LastFolderOpen = settings.value( "lastfolderopen" ).toString();
-}
-
-
-void BookBrowser::WriteSettings()
-{
-    QSettings settings;
-    settings.beginGroup( SETTINGS_GROUP );
-
-    settings.setValue( "lastfolderopen", m_LastFolderOpen );
-}
-
-
-void BookBrowser::SetupTreeView()
-{
-    m_TreeView.setEditTriggers( QAbstractItemView::EditKeyPressed );
-    m_TreeView.setSortingEnabled( false );
-    m_TreeView.sortByColumn( -1 );
-    m_TreeView.setUniformRowHeights( true );
-    m_TreeView.setDragEnabled( true );
-    m_TreeView.setAcceptDrops( false );
-    m_TreeView.setDropIndicatorShown( true );
-    m_TreeView.setDragDropMode( QAbstractItemView::InternalMove );
-    m_TreeView.setContextMenuPolicy( Qt::CustomContextMenu );
-    m_TreeView.setItemDelegate(new FilenameDelegate);
-    m_TreeView.setSelectionMode( QAbstractItemView::ExtendedSelection );
-
-    m_TreeView.setModel( &m_OPFModel ); 
-
-    for ( int i = 1; i < m_OPFModel.columnCount(); ++i )
-    {
-        m_TreeView.hideColumn( i );
-    }
-
-    m_TreeView.setIndentation( COLUMN_INDENTATION );
-    m_TreeView.setHeaderHidden( true );
-}
-
-
-void BookBrowser::CreateContextMenuActions()
-{
-    m_AddNewHTML              = new QAction( tr( "Add Blank Section" ),     this );
-    m_AddNewCSS               = new QAction( tr( "Add Blank Stylesheet" ),  this );
-    m_AddExisting             = new QAction( tr( "Add Existing Files..." ), this );
-    m_Rename                  = new QAction( tr( "Rename" ),                this );
-    m_Remove                  = new QAction( tr( "Remove" ),                this );
-    m_CoverImage              = new QAction( tr( "Cover Image" ),           this );
-    m_Merge                   = new QAction( tr( "Merge Selected" ),        this );
-    m_MergeWithPrevious       = new QAction( tr( "Merge With Previous" ),   this );
-    m_AdobesObfuscationMethod = new QAction( tr( "Use Adobe's Method" ),    this );
-    m_IdpfsObfuscationMethod  = new QAction( tr( "Use IDPF's Method" ),     this );
-
-    m_CoverImage             ->setCheckable( true );  
-    m_AdobesObfuscationMethod->setCheckable( true ); 
-    m_IdpfsObfuscationMethod ->setCheckable( true );
-
-    m_Remove->setShortcut( QKeySequence::Delete );
-
-    // Key handles merge with previous and merge selected
-    m_Merge->setShortcut( QKeySequence( Qt::CTRL + Qt::ALT + Qt::Key_M ) );
-    m_Merge->setToolTip( "Merges selected files in the book browser" );
-
-    // Has to be added to the book browser itself as well
-    // for the keyboard shortcut to work.
-    addAction( m_Remove );    
-    addAction( m_Merge );    
-
-    CreateGuideSemanticActions();
-}
-
-
-void BookBrowser::CreateGuideSemanticActions()
-{
-    QAction *action = NULL;
-
-    action = new QAction( tr( "Cover" ), this );
-    action->setData( GuideSemantics::Cover );
-    m_GuideSemanticMapper.setMapping( action, GuideSemantics::Cover );
-    m_GuideSemanticActions.append( action );
-
-    action = new QAction( tr( "Title Page" ), this );
-    action->setData( GuideSemantics::TitlePage );
-    m_GuideSemanticMapper.setMapping( action, GuideSemantics::TitlePage );
-    m_GuideSemanticActions.append( action );
-
-    action = new QAction( tr( "Table Of Contents" ), this );
-    action->setData( GuideSemantics::TableOfContents );
-    m_GuideSemanticMapper.setMapping( action, GuideSemantics::TableOfContents );
-    m_GuideSemanticActions.append( action );
-
-    action = new QAction( tr( "Index" ), this );
-    action->setData( GuideSemantics::Index );
-    m_GuideSemanticMapper.setMapping( action, GuideSemantics::Index );
-    m_GuideSemanticActions.append( action );
-
-    action = new QAction( tr( "Glossary" ), this );
-    action->setData( GuideSemantics::Glossary );
-    m_GuideSemanticMapper.setMapping( action, GuideSemantics::Glossary );
-    m_GuideSemanticActions.append( action );
-
-    action = new QAction( tr( "Acknowledgements" ), this );
-    action->setData( GuideSemantics::Acknowledgements );
-    m_GuideSemanticMapper.setMapping( action, GuideSemantics::Acknowledgements );
-    m_GuideSemanticActions.append( action );
-
-    action = new QAction( tr( "Bibliography" ), this );
-    action->setData( GuideSemantics::Bibliography );
-    m_GuideSemanticMapper.setMapping( action, GuideSemantics::Bibliography );
-    m_GuideSemanticActions.append( action );
-
-    action = new QAction( tr( "Colophon" ), this );
-    action->setData( GuideSemantics::Colophon );
-    m_GuideSemanticMapper.setMapping( action, GuideSemantics::Colophon );
-    m_GuideSemanticActions.append( action );
-
-    action = new QAction( tr( "CopyrightPage" ), this );
-    action->setData( GuideSemantics::CopyrightPage );
-    m_GuideSemanticMapper.setMapping( action, GuideSemantics::CopyrightPage );
-    m_GuideSemanticActions.append( action );
-
-    action = new QAction( tr( "Dedication" ), this );
-    action->setData( GuideSemantics::Dedication );
-    m_GuideSemanticMapper.setMapping( action, GuideSemantics::Dedication );
-    m_GuideSemanticActions.append( action );
-
-    action = new QAction( tr( "Epigraph" ), this );
-    action->setData( GuideSemantics::Epigraph );
-    m_GuideSemanticMapper.setMapping( action, GuideSemantics::Epigraph );
-    m_GuideSemanticActions.append( action );
-
-    action = new QAction( tr( "Foreword" ), this );
-    action->setData( GuideSemantics::Foreword );
-    m_GuideSemanticMapper.setMapping( action, GuideSemantics::Foreword );
-    m_GuideSemanticActions.append( action );
-
-    action = new QAction( tr( "List Of Illustrations" ), this );
-    action->setData( GuideSemantics::ListOfIllustrations );
-    m_GuideSemanticMapper.setMapping( action, GuideSemantics::ListOfIllustrations );
-    m_GuideSemanticActions.append( action );
-
-    action = new QAction( tr( "List Of Tables" ), this );
-    action->setData( GuideSemantics::ListOfTables );
-    m_GuideSemanticMapper.setMapping( action, GuideSemantics::ListOfTables );
-    m_GuideSemanticActions.append( action );
-
-    action = new QAction( tr( "Notes" ), this );
-    action->setData( GuideSemantics::Notes );
-    m_GuideSemanticMapper.setMapping( action, GuideSemantics::Notes );
-    m_GuideSemanticActions.append( action );
-
-    action = new QAction( tr( "Preface" ), this );
-    action->setData( GuideSemantics::Preface );
-    m_GuideSemanticMapper.setMapping( action, GuideSemantics::Preface );
-    m_GuideSemanticActions.append( action );
-
-    action = new QAction( tr( "Text" ), this );
-    action->setData( GuideSemantics::Text );
-    m_GuideSemanticMapper.setMapping( action, GuideSemantics::Text );
-    m_GuideSemanticActions.append( action );
-
-    foreach( QAction* action, m_GuideSemanticActions )
-    {
-        action->setCheckable( true );
-    }
-}
-
-
-bool BookBrowser::SuccessfullySetupContextMenu( const QPoint &point )
-{
-
-    QModelIndex index = m_TreeView.indexAt( point );
-
-    if ( !index.isValid() )
-
-        return false;
-
-    int item_count = ValidSelectedItemCount();
-
-    if ( item_count < 1 )
-    {
-        return false;
-    }
-
-    m_ContextMenu.addAction( m_AddExisting );
-
-    QStandardItem *item = m_OPFModel.itemFromIndex( index );
-    Q_ASSERT( item );
-
-    m_LastContextMenuType = m_OPFModel.GetResourceType( item );
-
-    if ( m_LastContextMenuType == Resource::HTMLResourceType  )
-    {
-        m_ContextMenu.addAction( m_AddNewHTML );
-    }
-    else if ( m_LastContextMenuType == Resource::CSSResourceType )
-    {
-        m_ContextMenu.addAction( m_AddNewCSS );
-    }
-
-    Resource *resource = GetCurrentResource();
-
-    // We just don't add the remove and rename
-    // actions, but we do pop up the context menu.
-    if ( !resource )
-
-        return true; 
-
-    m_ContextMenu.addSeparator();
-
-    if ( m_LastContextMenuType != Resource::OPFResourceType &&
-         m_LastContextMenuType != Resource::NCXResourceType )
-    {
-        m_ContextMenu.addAction( m_Remove );
-        if ( item_count == 1 )
-        {
-            m_ContextMenu.addAction( m_Rename );
-        }
-        m_ContextMenu.addSeparator();
-    }
-
-    SetupResourceSpecificContextMenu( resource );    
-
-    return true;
-}
-
-
-void BookBrowser::SetupResourceSpecificContextMenu( Resource *resource  )
-{
-    if ( resource->Type() == Resource::HTMLResourceType )
-    
-        AddMergeAction( resource ); 
-
-    if ( resource->Type() == Resource::FontResourceType && ValidSelectedItemCount() == 1 )
-
-        SetupFontObfuscationMenu( resource );
-
-    SetupSemanticContextmenu( resource );
-}
-
-
-void BookBrowser::SetupSemanticContextmenu( Resource *resource )
-{
-    if ( resource->Type() != Resource::HTMLResourceType && 
-         resource->Type() != Resource::ImageResourceType )
-    {
-        return;
-    }
-    
-    if ( resource->Type() == Resource::HTMLResourceType )
-    {
-        SetupHTMLSemanticContextMenu( resource );
-        m_ContextMenu.addMenu( &m_SemanticsContextMenu );
-    }
-    else // Resource::ImageResource
-    {
-        SetupImageSemanticContextMenu( resource );
-
-        if ( ValidSelectedItemCount() == 1 )
-        {
-            m_ContextMenu.addMenu( &m_SemanticsContextMenu );
-        }
-    }
-}
-
-
-void BookBrowser::SetupHTMLSemanticContextMenu( Resource *resource )
-{
-    int item_count = ValidSelectedItemCount();
-    
-    foreach( QAction* action, m_GuideSemanticActions )
-    {
-        // Only 2 of the Semantic types can apply to multiple files in the Book
-        if ( item_count == 1  || action->data() == GuideSemantics::Text  || action->data() == GuideSemantics::NoType )
-        {
-            m_SemanticsContextMenu.addAction( action );
-        }
-    }
-
-    // Checkstate shown in menu won't be valid if items are of mixed states, but harmless
-    SetHTMLSemanticActionCheckState( resource );    
-}
-
-
-void BookBrowser::SetupImageSemanticContextMenu( Resource *resource )
-{
-    m_SemanticsContextMenu.addAction( m_CoverImage );
-
-    ImageResource *image_resource = qobject_cast< ImageResource* >( GetCurrentResource() );
-    Q_ASSERT( image_resource );
-
-    m_CoverImage->setChecked( false );
-
-    if ( m_Book->GetOPF().IsCoverImage( *image_resource ) )
-
-        m_CoverImage->setChecked( true );
-}
-
-
-void BookBrowser::SetHTMLSemanticActionCheckState( Resource *resource )
-{
-    if ( resource->Type() != Resource::HTMLResourceType )
-
-        return;
-
-    HTMLResource *html_resource = qobject_cast< HTMLResource* >( resource );
-    Q_ASSERT( html_resource );
-
-    foreach( QAction* action, m_GuideSemanticActions )
-    {
-        action->setChecked( false );
-    }
-
-    GuideSemantics::GuideSemanticType semantic_type = 
-        m_Book->GetOPF().GetGuideSemanticTypeForResource( *html_resource );
-
-    if ( semantic_type == GuideSemantics::NoType )
-
-        return;
-
-    foreach( QAction* action, m_GuideSemanticActions )
-    {
-        if ( action->data().toInt() == semantic_type )
-        {
-            action->setChecked( true );
-            break;
-        }
-    }  
-}
-
-
-void BookBrowser::SetupFontObfuscationMenu( Resource *resource )
-{
-    m_FontObfuscationContextMenu.addAction( m_AdobesObfuscationMethod );    
-    m_FontObfuscationContextMenu.addAction( m_IdpfsObfuscationMethod );    
-
-    SetFontObfuscationActionCheckState( resource );
-
-    m_ContextMenu.addMenu( &m_FontObfuscationContextMenu );
-}
-
-
-void BookBrowser::SetFontObfuscationActionCheckState( Resource *resource )
-{
-    if ( resource->Type() != Resource::FontResourceType )
-
-        return;
-
-    FontResource *font_resource = qobject_cast< FontResource* >( resource );
-    Q_ASSERT( font_resource );
-
-    QString algorithm = font_resource->GetObfuscationAlgorithm();
-
-    m_AdobesObfuscationMethod->setChecked( algorithm == ADOBE_FONT_ALGO_ID );
-    m_IdpfsObfuscationMethod ->setChecked( algorithm == IDPF_FONT_ALGO_ID  );
-}
-
-
-void BookBrowser::AddMergeAction( Resource *resource )
-{
-    HTMLResource *html_resource = qobject_cast< HTMLResource* >( resource );
-    Q_ASSERT( html_resource );
-
-    if ( ValidSelectedItemCount() == 1 )
-    {
-        // We can't add the action for the first file
-        if ( m_Book->GetOPF().GetReadingOrder( *html_resource ) > 0 )
-        {
-            m_ContextMenu.addAction( m_MergeWithPrevious );    
-        }
-    }
-    else
-    {
-        m_ContextMenu.addAction( m_Merge );
-    }
-}
-
-
-void BookBrowser::ConnectSignalsToSlots()
-{
-    connect( &m_TreeView, SIGNAL( activated(             const QModelIndex& ) ),
-             this,         SLOT(  EmitResourceActivated( const QModelIndex& ) ) );
-
-    connect( &m_TreeView, SIGNAL( customContextMenuRequested( const QPoint& ) ),
-             this,        SLOT(   OpenContextMenu(            const QPoint& ) ) );
-
-    connect( m_AddNewHTML,              SIGNAL( triggered() ), this, SLOT( AddNewHTML()              ) );
-    connect( m_AddNewCSS,               SIGNAL( triggered() ), this, SLOT( AddNewCSS()               ) );
-    connect( m_AddExisting,             SIGNAL( triggered() ), this, SLOT( AddExisting()             ) );
-    connect( m_Rename,                  SIGNAL( triggered() ), this, SLOT( Rename()                  ) );
-    connect( m_Remove,                  SIGNAL( triggered() ), this, SLOT( Remove()                  ) );
-    connect( m_CoverImage,              SIGNAL( triggered() ), this, SLOT( SetCoverImage()           ) );
-    connect( m_Merge,                   SIGNAL( triggered() ), this, SLOT( Merge()                   ) );
-    connect( m_MergeWithPrevious,       SIGNAL( triggered() ), this, SLOT( Merge()                   ) );
-
-    connect( m_AdobesObfuscationMethod, SIGNAL( triggered() ), this, SLOT( AdobesObfuscationMethod() ) );
-    connect( m_IdpfsObfuscationMethod,  SIGNAL( triggered() ), this, SLOT( IdpfsObfuscationMethod()  ) );
-
-    foreach( QAction* action, m_GuideSemanticActions )
-    {
-        connect( action, SIGNAL( triggered() ), &m_GuideSemanticMapper, SLOT( map() ) );
-    }
-
-    connect( &m_GuideSemanticMapper, SIGNAL( mapped( int ) ), this, SLOT( AddGuideSemanticType( int ) ) );
-}
-
-
-Resource* BookBrowser::GetCurrentResource()
-{
-    QModelIndex index = m_TreeView.currentIndex();
-
-    if ( !index.isValid() )
-
-        return NULL;
-
-    QStandardItem *item = m_OPFModel.itemFromIndex( index );
-    Q_ASSERT( item );
-
-    const QString &identifier = item->data().toString(); 
-    return &m_Book->GetFolderKeeper().GetResourceByIdentifier( identifier );
-}   
+/************************************************************************
+**
+**  Copyright (C) 2009, 2010, 2011  Strahinja Markovic  <strahinja.markovic@gmail.com>
+**
+**  This file is part of Sigil.
+**
+**  Sigil is free software: you can redistribute it and/or modify
+**  it under the terms of the GNU General Public License as published by
+**  the Free Software Foundation, either version 3 of the License, or
+**  (at your option) any later version.
+**
+**  Sigil is distributed in the hope that it will be useful,
+**  but WITHOUT ANY WARRANTY; without even the implied warranty of
+**  MERCHANTABILITY or FITNESS FOR A PARTICULAR PURPOSE.  See the
+**  GNU General Public License for more details.
+**
+**  You should have received a copy of the GNU General Public License
+**  along with Sigil.  If not, see <http://www.gnu.org/licenses/>.
+**
+*************************************************************************/
+
+#include <stdafx.h>
+#include "BookBrowser.h"
+#include "OPFModel.h"
+#include "BookManipulation/Book.h"
+#include "Misc/FilenameDelegate.h"
+#include "Misc/Utility.h"
+#include "ResourceObjects/HTMLResource.h"
+#include "ResourceObjects/OPFResource.h"
+#include "ResourceObjects/NCXResource.h"
+#include "Importers/ImportHTML.h"
+#include "BookManipulation/FolderKeeper.h"
+#include "Qxt/qxtconfirmationmessage.h"
+#include <QTreeView>
+
+static const QString SETTINGS_GROUP = "bookbrowser";
+static const QString OPF_NCX_EDIT_WARNING_KEY = SETTINGS_GROUP + "-opfncx-warning";
+static const int COLUMN_INDENTATION = 10;
+
+
+BookBrowser::BookBrowser( QWidget *parent )
+    : 
+    QDockWidget( tr( "Book Browser" ), parent ),
+    m_Book( NULL ),
+    m_TreeView( *new QTreeView( this ) ),
+    m_OPFModel( *new OPFModel( this ) ),
+    m_ContextMenu( *new QMenu( this ) ),
+    m_SemanticsContextMenu( *new QMenu( this ) ),
+    m_FontObfuscationContextMenu( *new QMenu( this ) ),
+    m_GuideSemanticMapper( *new QSignalMapper( this ) ),
+    m_LastContextMenuType( Resource::GenericResourceType )
+{ 
+    m_SemanticsContextMenu      .setTitle( tr( "Add Semantics"    ) );
+    m_FontObfuscationContextMenu.setTitle( tr( "Font Obfuscation" ) );
+
+    setWidget( &m_TreeView );
+    setAllowedAreas( Qt::LeftDockWidgetArea | Qt::RightDockWidgetArea );
+
+    ReadSettings();
+
+    SetupTreeView();
+    CreateContextMenuActions();
+    ConnectSignalsToSlots();
+}
+
+
+BookBrowser::~BookBrowser()
+{
+    WriteSettings();
+}
+
+
+void BookBrowser::SetBook( QSharedPointer< Book > book )
+{
+    m_Book = book;
+    m_OPFModel.SetBook( book );
+
+    connect( this, SIGNAL( BookContentModified() ), m_Book.data(), SLOT( SetModified() ) );
+
+    ExpandTextFolder();
+
+    try
+    {
+        // Here we fake that the "first" HTML file has been double clicked
+        // so that we have a default first tab opened.
+        // An exception is thrown if there are no HTML files in the epub.
+        EmitResourceActivated( m_OPFModel.GetFirstHTMLModelIndex() );
+    }
+    
+    // No exception variable since we don't use it
+    catch ( NoHTMLFiles& )
+    {
+       // Do nothing. No HTML files, no first file opened.
+    }    
+}
+
+
+void BookBrowser::Refresh()
+{
+    int scroll_value = m_TreeView.verticalScrollBar()->value();
+    m_OPFModel.Refresh();
+    m_TreeView.verticalScrollBar()->setValue( scroll_value );
+}
+
+
+void BookBrowser::OpenUrlResource( const QUrl &url )
+{
+    const QString &filename = QFileInfo( url.path() ).fileName();
+
+    try
+    {
+        Resource &resource = m_Book->GetFolderKeeper().GetResourceByFilename( filename );
+
+        emit OpenResourceRequest( resource, false, url.fragment() );
+    }
+
+    catch ( const ResourceDoesNotExist& )
+    {
+        Utility::DisplayStdErrorDialog( 
+            tr( "The file \"%1\" does not exist." )
+            .arg( filename ) 
+            );
+    }       
+}
+
+
+void BookBrowser::EmitResourceActivated( const QModelIndex &index )
+{
+    QString identifier( m_OPFModel.itemFromIndex( index )->data().toString() );  
+
+    if ( !identifier.isEmpty() )
+    {
+        Resource &resource = m_Book->GetFolderKeeper().GetResourceByIdentifier( identifier );
+
+        if ( ShouldContinueOpeningResource( resource ) )
+
+            emit ResourceActivated( resource );
+    }
+}
+
+
+void BookBrowser::OpenContextMenu( const QPoint &point )
+{
+    if ( !SuccessfullySetupContextMenu( point ) )
+
+        return;
+
+    m_ContextMenu.exec( m_TreeView.viewport()->mapToGlobal( point ) );
+    m_ContextMenu.clear();
+    m_SemanticsContextMenu.clear();
+}
+
+
+QList <Resource *> BookBrowser::ValidSelectedResources()
+{
+    QList <Resource *> resources;
+
+    if ( ValidSelectedItemCount() > 0 )
+    {
+        // selectedRows appears to sort by index already, despite selectedIndexes not being sorted
+        // If sorting is required, try qsort(list) but override < to sort by index number
+        QList <QModelIndex> list = m_TreeView.selectionModel()->selectedRows( 0 );
+
+        foreach ( QModelIndex index, list )
+        {
+            QStandardItem *item = m_OPFModel.itemFromIndex( index );
+            if ( item != NULL )
+            {
+                const QString &identifier = item->data().toString();
+    
+                Resource *resource = &m_Book->GetFolderKeeper().GetResourceByIdentifier( identifier );
+                if ( resource != NULL )
+                {
+                    resources.append(resource);
+                }
+            }
+        }
+    }
+
+    return resources;
+}
+
+
+int BookBrowser::ValidSelectedItemCount()
+{
+    QList <QModelIndex> list = m_TreeView.selectionModel()->selectedRows( 0 );
+    int count = list.length();
+
+    if ( count <= 1 )
+    {
+        return count;
+    }
+
+    Resource::ResourceType resource_type = Resource::HTMLResourceType;
+
+    foreach ( QModelIndex index, list )
+    {
+        QStandardItem *item = m_OPFModel.itemFromIndex( index );
+        const QString &identifier = item->data().toString();
+
+        // If folder item included, multiple selection is invalid
+        if ( identifier == NULL )
+        {
+            return -1;
+        }
+
+        Resource *resource = &m_Book->GetFolderKeeper().GetResourceByIdentifier( identifier );
+
+        // If for some reason there is something with an identifier but no resource, fail
+        if ( resource == NULL )
+        {
+            return -1;
+        }
+
+        // Check that multiple selection only contains items of the same type
+        if ( index == list[0] )
+        {
+            resource_type = resource->Type();
+        }
+        else if ( resource_type != resource->Type() )
+        {
+            return -1;
+        }
+    }
+    return count;
+}
+
+
+void BookBrowser::AddNew()
+{
+    if ( m_LastContextMenuType == Resource::HTMLResourceType )
+    {
+        AddNewHTML();
+    }
+    else if ( m_LastContextMenuType == Resource::CSSResourceType )
+    {
+        AddNewCSS();
+    }
+}
+
+
+void BookBrowser::AddNewHTML()
+{
+    HTMLResource &new_resource = m_Book->CreateEmptyHTMLFile();
+    Refresh();
+    emit ResourceActivated( new_resource );
+    emit BookContentModified();
+    
+}
+
+
+void BookBrowser::AddNewCSS()
+{
+    CSSResource &new_resource = m_Book->CreateEmptyCSSFile();
+    Refresh();
+    emit ResourceActivated( new_resource );
+    emit BookContentModified();
+}
+
+
+void BookBrowser::AddExisting()
+{
+    QStringList filepaths = QFileDialog::getOpenFileNames(  this, 
+                                                            tr( "Add existing file(s)" ),
+                                                            m_LastFolderOpen
+                                                         );
+
+    if ( filepaths.isEmpty() )
+
+        return;
+
+    m_LastFolderOpen = QFileInfo( filepaths.first() ).absolutePath();
+
+    // We need to store the current metadata since the 
+    // GetBook call will clear it.
+    QHash< QString, QList< QVariant > > old_metadata = m_Book->GetMetadata();
+
+    QStringList current_filenames = m_Book->GetFolderKeeper().GetAllFilenames();
+
+    foreach( QString filepath, filepaths )
+    {
+        QString filename = QFileInfo( filepath ).fileName();
+
+        if ( current_filenames.contains( filename ) )
+        {
+            QMessageBox::warning( this,
+                                  tr( "Sigil" ),
+                                  tr( "A file with the name \"%1\" already exists in the book." )
+                                  .arg( filename )
+                                );
+            continue;
+        }
+
+        if ( TEXT_EXTENSIONS.contains( QFileInfo( filepath ).suffix().toLower() ) )
+        {
+            ImportHTML html_import( filepath );
+            html_import.SetBook( m_Book, true );
+
+            // Since we set the Book manually,
+            // this call merely mutates our Book.
+            html_import.GetBook();
+        }
+
+        else
+        {
+            // TODO: adding a CSS file should add the referenced fonts too
+            m_Book->GetFolderKeeper().AddContentFileToFolder( filepath );
+        }
+    }
+
+    m_Book->SetMetadata( old_metadata );
+
+    emit BookContentModified();
+    
+    Refresh();
+}
+
+
+void BookBrowser::Rename()
+{
+    QList <Resource *> resources = ValidSelectedResources();
+
+    if ( resources.isEmpty() )
+    {
+        return;
+    }
+
+    if ( resources.count() == 1 )
+    { 
+        // The actual renaming code is in OPFModel::ItemChangedHandler
+        m_TreeView.edit( m_TreeView.currentIndex() );
+    }
+}
+
+
+void BookBrowser::Remove()
+{
+    QList <Resource *> resources = ValidSelectedResources();
+
+    if ( resources.isEmpty() )
+    {
+        return;
+    }
+
+    Resource::ResourceType resource_type = resources[0]->Type();
+
+    if ( resource_type == Resource::OPFResourceType || 
+         resource_type == Resource::NCXResourceType )
+    {
+        Utility::DisplayStdErrorDialog( 
+            tr( "Neither the NCX nor the OPF can be removed." )
+            );
+        return;
+    }
+    else if ( resource_type == Resource::HTMLResourceType && resources.count() > 1 )
+    {
+        QMessageBox::StandardButton button_pressed;
+        QString msg = resources.count() == 1 ? tr ( "Are you sure you want to delete the selected file?\n" ):
+                                       tr ( "Are you sure you want to delete all the selected files?\n" );
+        button_pressed = QMessageBox::warning(	this,
+                                                tr( "Sigil" ), msg % tr( "This action cannot be reversed." ),
+                                                QMessageBox::Ok | QMessageBox::Cancel
+                                             );
+    
+        if ( button_pressed != QMessageBox::Ok )
+        { 
+            return;
+        }
+    }
+
+    foreach ( Resource *resource, resources ) 
+    {
+        resource_type = resource->Type();
+
+        if ( resource_type == Resource::HTMLResourceType && 
+            m_Book->GetFolderKeeper().GetResourceTypeList< HTMLResource >().count() == 1 ) 
+        {
+            Utility::DisplayStdErrorDialog( 
+                tr( "The last section cannot be removed.\n"
+                    "There always has to be at least one." )
+                );
+        }
+        else
+        {
+            resource->Delete();
+        }
+    }
+
+    emit BookContentModified();
+
+    Refresh();
+}
+
+
+void BookBrowser::SetCoverImage()
+{
+    ImageResource *image_resource = qobject_cast< ImageResource* >( GetCurrentResource() );
+    Q_ASSERT( image_resource );
+
+    emit CoverImageSet( *image_resource );
+    emit BookContentModified();
+}
+
+
+void BookBrowser::AddGuideSemanticType( int type )
+{
+    QList <Resource *> resources = ValidSelectedResources();
+
+    if ( resources.isEmpty() )
+    {
+        return;
+    }
+
+    foreach ( Resource *resource, resources )
+    {
+        HTMLResource *html_resource = qobject_cast< HTMLResource* >( resource );
+        emit GuideSemanticTypeAdded( *html_resource, (GuideSemantics::GuideSemanticType) type );
+    }
+    emit BookContentModified();
+}
+
+
+void BookBrowser::Merge()
+{
+    QList <Resource *> resources = ValidSelectedResources();
+
+    if ( resources.isEmpty() )
+    {
+        return;
+    }
+
+    QApplication::setOverrideCursor( Qt::WaitCursor );
+
+    Resource *resource1 = resources.first();
+    QModelIndex original_model_index = QModelIndex();
+
+    // Make resource active to make it easier to remove/update later
+    emit ResourceActivated( *resource1 );
+
+    HTMLResource &html_resource1 = *qobject_cast< HTMLResource *>( resource1 );
+
+    resources.removeFirst();
+    if ( resources.isEmpty() )
+    {
+        original_model_index = m_OPFModel.GetModelItemIndex( *resource1, OPFModel::IndexChoice_Previous );
+        m_Book->MergeWithPrevious( html_resource1 );
+    }
+    else
+    {
+        original_model_index = m_OPFModel.GetModelItemIndex( *resource1, OPFModel::IndexChoice_Current );
+        foreach ( Resource *resource, resources )
+        {
+            if ( resource != NULL )
+            {
+                HTMLResource &html_resource2 = *qobject_cast< HTMLResource* >( resource );
+                m_Book->Merge( html_resource1, html_resource2 );
+            }
+        }
+    }
+
+    // Remove the current tab (original resource) to force tab to reload data when opening the resource
+    emit RemoveTabRequest();
+    // Use the original index since the old resource seems to become invalid
+    EmitResourceActivated( original_model_index );
+
+    Refresh();
+
+    QApplication::restoreOverrideCursor();
+}
+
+
+void BookBrowser::AdobesObfuscationMethod()
+{
+    FontResource *font_resource = qobject_cast< FontResource* >( GetCurrentResource() );
+    Q_ASSERT( font_resource );
+
+    QString current_algorithm = font_resource->GetObfuscationAlgorithm();
+
+    if ( current_algorithm == IDPF_FONT_ALGO_ID || current_algorithm.isEmpty() )
+
+        font_resource->SetObfuscationAlgorithm( ADOBE_FONT_ALGO_ID );
+
+    else
+
+        font_resource->SetObfuscationAlgorithm( "" );
+}
+
+
+void BookBrowser::IdpfsObfuscationMethod()
+{
+    FontResource *font_resource = qobject_cast< FontResource* >( GetCurrentResource() );
+    Q_ASSERT( font_resource );
+
+    QString current_algorithm = font_resource->GetObfuscationAlgorithm();
+
+    if ( current_algorithm == ADOBE_FONT_ALGO_ID || current_algorithm.isEmpty() )
+
+        font_resource->SetObfuscationAlgorithm( IDPF_FONT_ALGO_ID );
+
+    else
+
+        font_resource->SetObfuscationAlgorithm( "" );
+}
+
+
+bool BookBrowser::ShouldContinueOpeningResource( const Resource &resource )
+{
+    if ( resource.Type() != Resource::OPFResourceType &&
+         resource.Type() != Resource::NCXResourceType )
+    {
+        return true;
+    }
+
+    QxtConfirmationMessage message( 
+        QMessageBox::Information,
+        tr( "Sigil" ),
+        tr( "Editing the OPF and NCX files is for experts only!\n\nContinue?" ),
+        tr( "Don't show again." ),
+        QMessageBox::Ok | QMessageBox::Cancel, 
+        this
+        );
+
+    message.setOverrideSettingsKey( OPF_NCX_EDIT_WARNING_KEY );
+    message.setDefaultButton( QMessageBox::Cancel );
+
+    return message.exec() == QMessageBox::Ok;
+}
+
+
+void BookBrowser::ExpandTextFolder()
+{
+    m_TreeView.expand( m_OPFModel.GetTextFolderModelIndex() );
+}
+
+
+void BookBrowser::ReadSettings()
+{
+    QSettings settings;
+    settings.beginGroup( SETTINGS_GROUP );
+
+    m_LastFolderOpen = settings.value( "lastfolderopen" ).toString();
+}
+
+
+void BookBrowser::WriteSettings()
+{
+    QSettings settings;
+    settings.beginGroup( SETTINGS_GROUP );
+
+    settings.setValue( "lastfolderopen", m_LastFolderOpen );
+}
+
+
+void BookBrowser::SetupTreeView()
+{
+    m_TreeView.setEditTriggers( QAbstractItemView::EditKeyPressed );
+    m_TreeView.setSortingEnabled( false );
+    m_TreeView.sortByColumn( -1 );
+    m_TreeView.setUniformRowHeights( true );
+    m_TreeView.setDragEnabled( true );
+    m_TreeView.setAcceptDrops( false );
+    m_TreeView.setDropIndicatorShown( true );
+    m_TreeView.setDragDropMode( QAbstractItemView::InternalMove );
+    m_TreeView.setContextMenuPolicy( Qt::CustomContextMenu );
+    m_TreeView.setItemDelegate(new FilenameDelegate);
+    m_TreeView.setSelectionMode( QAbstractItemView::ExtendedSelection );
+
+    m_TreeView.setModel( &m_OPFModel ); 
+
+    for ( int i = 1; i < m_OPFModel.columnCount(); ++i )
+    {
+        m_TreeView.hideColumn( i );
+    }
+
+    m_TreeView.setIndentation( COLUMN_INDENTATION );
+    m_TreeView.setHeaderHidden( true );
+}
+
+
+void BookBrowser::CreateContextMenuActions()
+{
+    m_AddNewHTML              = new QAction( tr( "Add Blank Section" ),     this );
+    m_AddNewCSS               = new QAction( tr( "Add Blank Stylesheet" ),  this );
+    m_AddExisting             = new QAction( tr( "Add Existing Files..." ), this );
+    m_Rename                  = new QAction( tr( "Rename" ),                this );
+    m_Remove                  = new QAction( tr( "Remove" ),                this );
+    m_CoverImage              = new QAction( tr( "Cover Image" ),           this );
+    m_Merge                   = new QAction( tr( "Merge Selected" ),        this );
+    m_MergeWithPrevious       = new QAction( tr( "Merge With Previous" ),   this );
+    m_AdobesObfuscationMethod = new QAction( tr( "Use Adobe's Method" ),    this );
+    m_IdpfsObfuscationMethod  = new QAction( tr( "Use IDPF's Method" ),     this );
+
+    m_CoverImage             ->setCheckable( true );  
+    m_AdobesObfuscationMethod->setCheckable( true ); 
+    m_IdpfsObfuscationMethod ->setCheckable( true );
+
+    m_Remove->setShortcut( QKeySequence::Delete );
+
+    // Key handles merge with previous and merge selected
+    m_Merge->setShortcut( QKeySequence( Qt::CTRL + Qt::ALT + Qt::Key_M ) );
+    m_Merge->setToolTip( "Merges selected files in the book browser" );
+
+    // Has to be added to the book browser itself as well
+    // for the keyboard shortcut to work.
+    addAction( m_Remove );    
+    addAction( m_Merge );    
+
+    CreateGuideSemanticActions();
+}
+
+
+void BookBrowser::CreateGuideSemanticActions()
+{
+    QAction *action = NULL;
+
+    action = new QAction( tr( "Cover" ), this );
+    action->setData( GuideSemantics::Cover );
+    m_GuideSemanticMapper.setMapping( action, GuideSemantics::Cover );
+    m_GuideSemanticActions.append( action );
+
+    action = new QAction( tr( "Title Page" ), this );
+    action->setData( GuideSemantics::TitlePage );
+    m_GuideSemanticMapper.setMapping( action, GuideSemantics::TitlePage );
+    m_GuideSemanticActions.append( action );
+
+    action = new QAction( tr( "Table Of Contents" ), this );
+    action->setData( GuideSemantics::TableOfContents );
+    m_GuideSemanticMapper.setMapping( action, GuideSemantics::TableOfContents );
+    m_GuideSemanticActions.append( action );
+
+    action = new QAction( tr( "Index" ), this );
+    action->setData( GuideSemantics::Index );
+    m_GuideSemanticMapper.setMapping( action, GuideSemantics::Index );
+    m_GuideSemanticActions.append( action );
+
+    action = new QAction( tr( "Glossary" ), this );
+    action->setData( GuideSemantics::Glossary );
+    m_GuideSemanticMapper.setMapping( action, GuideSemantics::Glossary );
+    m_GuideSemanticActions.append( action );
+
+    action = new QAction( tr( "Acknowledgements" ), this );
+    action->setData( GuideSemantics::Acknowledgements );
+    m_GuideSemanticMapper.setMapping( action, GuideSemantics::Acknowledgements );
+    m_GuideSemanticActions.append( action );
+
+    action = new QAction( tr( "Bibliography" ), this );
+    action->setData( GuideSemantics::Bibliography );
+    m_GuideSemanticMapper.setMapping( action, GuideSemantics::Bibliography );
+    m_GuideSemanticActions.append( action );
+
+    action = new QAction( tr( "Colophon" ), this );
+    action->setData( GuideSemantics::Colophon );
+    m_GuideSemanticMapper.setMapping( action, GuideSemantics::Colophon );
+    m_GuideSemanticActions.append( action );
+
+    action = new QAction( tr( "CopyrightPage" ), this );
+    action->setData( GuideSemantics::CopyrightPage );
+    m_GuideSemanticMapper.setMapping( action, GuideSemantics::CopyrightPage );
+    m_GuideSemanticActions.append( action );
+
+    action = new QAction( tr( "Dedication" ), this );
+    action->setData( GuideSemantics::Dedication );
+    m_GuideSemanticMapper.setMapping( action, GuideSemantics::Dedication );
+    m_GuideSemanticActions.append( action );
+
+    action = new QAction( tr( "Epigraph" ), this );
+    action->setData( GuideSemantics::Epigraph );
+    m_GuideSemanticMapper.setMapping( action, GuideSemantics::Epigraph );
+    m_GuideSemanticActions.append( action );
+
+    action = new QAction( tr( "Foreword" ), this );
+    action->setData( GuideSemantics::Foreword );
+    m_GuideSemanticMapper.setMapping( action, GuideSemantics::Foreword );
+    m_GuideSemanticActions.append( action );
+
+    action = new QAction( tr( "List Of Illustrations" ), this );
+    action->setData( GuideSemantics::ListOfIllustrations );
+    m_GuideSemanticMapper.setMapping( action, GuideSemantics::ListOfIllustrations );
+    m_GuideSemanticActions.append( action );
+
+    action = new QAction( tr( "List Of Tables" ), this );
+    action->setData( GuideSemantics::ListOfTables );
+    m_GuideSemanticMapper.setMapping( action, GuideSemantics::ListOfTables );
+    m_GuideSemanticActions.append( action );
+
+    action = new QAction( tr( "Notes" ), this );
+    action->setData( GuideSemantics::Notes );
+    m_GuideSemanticMapper.setMapping( action, GuideSemantics::Notes );
+    m_GuideSemanticActions.append( action );
+
+    action = new QAction( tr( "Preface" ), this );
+    action->setData( GuideSemantics::Preface );
+    m_GuideSemanticMapper.setMapping( action, GuideSemantics::Preface );
+    m_GuideSemanticActions.append( action );
+
+    action = new QAction( tr( "Text" ), this );
+    action->setData( GuideSemantics::Text );
+    m_GuideSemanticMapper.setMapping( action, GuideSemantics::Text );
+    m_GuideSemanticActions.append( action );
+
+    foreach( QAction* action, m_GuideSemanticActions )
+    {
+        action->setCheckable( true );
+    }
+}
+
+
+bool BookBrowser::SuccessfullySetupContextMenu( const QPoint &point )
+{
+
+    QModelIndex index = m_TreeView.indexAt( point );
+
+    if ( !index.isValid() )
+
+        return false;
+
+    int item_count = ValidSelectedItemCount();
+
+    if ( item_count < 1 )
+    {
+        return false;
+    }
+
+    m_ContextMenu.addAction( m_AddExisting );
+
+    QStandardItem *item = m_OPFModel.itemFromIndex( index );
+    Q_ASSERT( item );
+
+    m_LastContextMenuType = m_OPFModel.GetResourceType( item );
+
+    if ( m_LastContextMenuType == Resource::HTMLResourceType  )
+    {
+        m_ContextMenu.addAction( m_AddNewHTML );
+    }
+    else if ( m_LastContextMenuType == Resource::CSSResourceType )
+    {
+        m_ContextMenu.addAction( m_AddNewCSS );
+    }
+
+    Resource *resource = GetCurrentResource();
+
+    // We just don't add the remove and rename
+    // actions, but we do pop up the context menu.
+    if ( !resource )
+
+        return true; 
+
+    m_ContextMenu.addSeparator();
+
+    if ( m_LastContextMenuType != Resource::OPFResourceType &&
+         m_LastContextMenuType != Resource::NCXResourceType )
+    {
+        m_ContextMenu.addAction( m_Remove );
+        if ( item_count == 1 )
+        {
+            m_ContextMenu.addAction( m_Rename );
+        }
+        m_ContextMenu.addSeparator();
+    }
+
+    SetupResourceSpecificContextMenu( resource );    
+
+    return true;
+}
+
+
+void BookBrowser::SetupResourceSpecificContextMenu( Resource *resource  )
+{
+    if ( resource->Type() == Resource::HTMLResourceType )
+    
+        AddMergeAction( resource ); 
+
+    if ( resource->Type() == Resource::FontResourceType && ValidSelectedItemCount() == 1 )
+
+        SetupFontObfuscationMenu( resource );
+
+    SetupSemanticContextmenu( resource );
+}
+
+
+void BookBrowser::SetupSemanticContextmenu( Resource *resource )
+{
+    if ( resource->Type() != Resource::HTMLResourceType && 
+         resource->Type() != Resource::ImageResourceType )
+    {
+        return;
+    }
+    
+    if ( resource->Type() == Resource::HTMLResourceType )
+    {
+        SetupHTMLSemanticContextMenu( resource );
+        m_ContextMenu.addMenu( &m_SemanticsContextMenu );
+    }
+    else // Resource::ImageResource
+    {
+        SetupImageSemanticContextMenu( resource );
+
+        if ( ValidSelectedItemCount() == 1 )
+        {
+            m_ContextMenu.addMenu( &m_SemanticsContextMenu );
+        }
+    }
+}
+
+
+void BookBrowser::SetupHTMLSemanticContextMenu( Resource *resource )
+{
+    int item_count = ValidSelectedItemCount();
+    
+    foreach( QAction* action, m_GuideSemanticActions )
+    {
+        // Only 2 of the Semantic types can apply to multiple files in the Book
+        if ( item_count == 1  || action->data() == GuideSemantics::Text  || action->data() == GuideSemantics::NoType )
+        {
+            m_SemanticsContextMenu.addAction( action );
+        }
+    }
+
+    // Checkstate shown in menu won't be valid if items are of mixed states, but harmless
+    SetHTMLSemanticActionCheckState( resource );    
+}
+
+
+void BookBrowser::SetupImageSemanticContextMenu( Resource *resource )
+{
+    m_SemanticsContextMenu.addAction( m_CoverImage );
+
+    ImageResource *image_resource = qobject_cast< ImageResource* >( GetCurrentResource() );
+    Q_ASSERT( image_resource );
+
+    m_CoverImage->setChecked( false );
+
+    if ( m_Book->GetOPF().IsCoverImage( *image_resource ) )
+
+        m_CoverImage->setChecked( true );
+}
+
+
+void BookBrowser::SetHTMLSemanticActionCheckState( Resource *resource )
+{
+    if ( resource->Type() != Resource::HTMLResourceType )
+
+        return;
+
+    HTMLResource *html_resource = qobject_cast< HTMLResource* >( resource );
+    Q_ASSERT( html_resource );
+
+    foreach( QAction* action, m_GuideSemanticActions )
+    {
+        action->setChecked( false );
+    }
+
+    GuideSemantics::GuideSemanticType semantic_type = 
+        m_Book->GetOPF().GetGuideSemanticTypeForResource( *html_resource );
+
+    if ( semantic_type == GuideSemantics::NoType )
+
+        return;
+
+    foreach( QAction* action, m_GuideSemanticActions )
+    {
+        if ( action->data().toInt() == semantic_type )
+        {
+            action->setChecked( true );
+            break;
+        }
+    }  
+}
+
+
+void BookBrowser::SetupFontObfuscationMenu( Resource *resource )
+{
+    m_FontObfuscationContextMenu.addAction( m_AdobesObfuscationMethod );    
+    m_FontObfuscationContextMenu.addAction( m_IdpfsObfuscationMethod );    
+
+    SetFontObfuscationActionCheckState( resource );
+
+    m_ContextMenu.addMenu( &m_FontObfuscationContextMenu );
+}
+
+
+void BookBrowser::SetFontObfuscationActionCheckState( Resource *resource )
+{
+    if ( resource->Type() != Resource::FontResourceType )
+
+        return;
+
+    FontResource *font_resource = qobject_cast< FontResource* >( resource );
+    Q_ASSERT( font_resource );
+
+    QString algorithm = font_resource->GetObfuscationAlgorithm();
+
+    m_AdobesObfuscationMethod->setChecked( algorithm == ADOBE_FONT_ALGO_ID );
+    m_IdpfsObfuscationMethod ->setChecked( algorithm == IDPF_FONT_ALGO_ID  );
+}
+
+
+void BookBrowser::AddMergeAction( Resource *resource )
+{
+    HTMLResource *html_resource = qobject_cast< HTMLResource* >( resource );
+    Q_ASSERT( html_resource );
+
+    if ( ValidSelectedItemCount() == 1 )
+    {
+        // We can't add the action for the first file
+        if ( m_Book->GetOPF().GetReadingOrder( *html_resource ) > 0 )
+        {
+            m_ContextMenu.addAction( m_MergeWithPrevious );    
+        }
+    }
+    else
+    {
+        m_ContextMenu.addAction( m_Merge );
+    }
+}
+
+
+void BookBrowser::ConnectSignalsToSlots()
+{
+    connect( &m_TreeView, SIGNAL( activated(             const QModelIndex& ) ),
+             this,         SLOT(  EmitResourceActivated( const QModelIndex& ) ) );
+
+    connect( &m_TreeView, SIGNAL( customContextMenuRequested( const QPoint& ) ),
+             this,        SLOT(   OpenContextMenu(            const QPoint& ) ) );
+
+    connect( m_AddNewHTML,              SIGNAL( triggered() ), this, SLOT( AddNewHTML()              ) );
+    connect( m_AddNewCSS,               SIGNAL( triggered() ), this, SLOT( AddNewCSS()               ) );
+    connect( m_AddExisting,             SIGNAL( triggered() ), this, SLOT( AddExisting()             ) );
+    connect( m_Rename,                  SIGNAL( triggered() ), this, SLOT( Rename()                  ) );
+    connect( m_Remove,                  SIGNAL( triggered() ), this, SLOT( Remove()                  ) );
+    connect( m_CoverImage,              SIGNAL( triggered() ), this, SLOT( SetCoverImage()           ) );
+    connect( m_Merge,                   SIGNAL( triggered() ), this, SLOT( Merge()                   ) );
+    connect( m_MergeWithPrevious,       SIGNAL( triggered() ), this, SLOT( Merge()                   ) );
+
+    connect( m_AdobesObfuscationMethod, SIGNAL( triggered() ), this, SLOT( AdobesObfuscationMethod() ) );
+    connect( m_IdpfsObfuscationMethod,  SIGNAL( triggered() ), this, SLOT( IdpfsObfuscationMethod()  ) );
+
+    foreach( QAction* action, m_GuideSemanticActions )
+    {
+        connect( action, SIGNAL( triggered() ), &m_GuideSemanticMapper, SLOT( map() ) );
+    }
+
+    connect( &m_GuideSemanticMapper, SIGNAL( mapped( int ) ), this, SLOT( AddGuideSemanticType( int ) ) );
+}
+
+
+Resource* BookBrowser::GetCurrentResource()
+{
+    QModelIndex index = m_TreeView.currentIndex();
+
+    if ( !index.isValid() )
+
+        return NULL;
+
+    QStandardItem *item = m_OPFModel.itemFromIndex( index );
+    Q_ASSERT( item );
+
+    const QString &identifier = item->data().toString(); 
+    return &m_Book->GetFolderKeeper().GetResourceByIdentifier( identifier );
+}   
--- conflicted
+++ resolved
@@ -233,7 +233,7 @@
      */
     void Print();
 
-    void PasteClipboardEntries(QList<ClipboardEditorModel::clipEntry *> clips);
+    void PasteClipEntries(QList<ClipEditorModel::clipEntry *> clips);
 
     /**
      * Qt has some nasty inconsistencies on when to focus is fired. In the situation
@@ -247,11 +247,6 @@
      */
     void BookView();
 
-<<<<<<< HEAD
-=======
-    void PasteClipEntries(QList<ClipEditorModel::clipEntry *> clips);
-
->>>>>>> fb66661a
     /**
      * Implements Split View action functionality.
      */
